<<<<<<< HEAD
from sqlalchemy import create_engine
=======
from sqlalchemy import create_engine, inspect
>>>>>>> 6ab8916e
from sqlalchemy.orm import sessionmaker
import sys
import os

# Add the project root to Python path
backend_dir = os.path.dirname(os.path.dirname(os.path.abspath(__file__)))
sys.path.append(backend_dir)

# Import Base and models
<<<<<<< HEAD
from models.base import (
    Base,
    User, Analysis, DataDictionary, Review,
=======
from models.user import Base, User
from models.base import (
    Analysis, DataDictionary, Review,
>>>>>>> 6ab8916e
    CodeSnippet, QueryExecution, Database,
    Table, Column
)

# Set up database path
db_path = os.path.join(backend_dir, "data_dictionary.db")
SQLALCHEMY_DATABASE_URL = f"sqlite:///{db_path}"

engine = create_engine(
    SQLALCHEMY_DATABASE_URL, connect_args={"check_same_thread": False}
)

SessionLocal = sessionmaker(autocommit=False, autoflush=False, bind=engine)

<<<<<<< HEAD
def init_db():
    try:
        # Create all tables
        Base.metadata.create_all(bind=engine)
        print("Database tables created successfully!")
    except Exception as e:
        print(f"Error creating database tables: {str(e)}")
=======
def backup_users():
    """Backup users table data before dropping tables."""
    db = SessionLocal()
    try:
        inspector = inspect(engine)
        if 'users' in inspector.get_table_names():
            users = db.query(User).all()
            return [
                {
                    'email': user.email,
                    'name': user.name,
                    'picture': user.picture,
                    'role': user.role,
                    'google_id': user.google_id,
                    'login_count': user.login_count,
                    'first_login_at': user.first_login_at,
                    'last_login_at': user.last_login_at,
                    'created_at': user.created_at,
                    'updated_at': user.updated_at
                }
                for user in users
            ]
        return []
    finally:
        db.close()

def restore_users(users_data):
    """Restore users from backup data."""
    db = SessionLocal()
    try:
        for user_data in users_data:
            existing_user = db.query(User).filter_by(email=user_data['email']).first()
            if not existing_user:
                user = User(**user_data)
                db.add(user)
        db.commit()
    except Exception as e:
        db.rollback()
        print(f"Error restoring users: {str(e)}")
        raise
    finally:
        db.close()

def init_db():
    try:
        # Backup existing users
        users_backup = backup_users()
        print(f"Backed up {len(users_backup)} users")
        
        # Drop all tables
        Base.metadata.drop_all(bind=engine)
        print("Existing tables dropped successfully!")
        
        # Create all tables
        Base.metadata.create_all(bind=engine)
        print("Database tables created successfully!")
        
        # Restore users if any were backed up
        if users_backup:
            restore_users(users_backup)
            print(f"Restored {len(users_backup)} users successfully!")
            
    except Exception as e:
        print(f"Error initializing database: {str(e)}")
>>>>>>> 6ab8916e
        raise

def get_db():
    db = SessionLocal()
    try:
        yield db
    finally:
        db.close() <|MERGE_RESOLUTION|>--- conflicted
+++ resolved
@@ -1,8 +1,4 @@
-<<<<<<< HEAD
-from sqlalchemy import create_engine
-=======
 from sqlalchemy import create_engine, inspect
->>>>>>> 6ab8916e
 from sqlalchemy.orm import sessionmaker
 import sys
 import os
@@ -12,15 +8,9 @@
 sys.path.append(backend_dir)
 
 # Import Base and models
-<<<<<<< HEAD
-from models.base import (
-    Base,
-    User, Analysis, DataDictionary, Review,
-=======
 from models.user import Base, User
 from models.base import (
     Analysis, DataDictionary, Review,
->>>>>>> 6ab8916e
     CodeSnippet, QueryExecution, Database,
     Table, Column
 )
@@ -35,15 +25,6 @@
 
 SessionLocal = sessionmaker(autocommit=False, autoflush=False, bind=engine)
 
-<<<<<<< HEAD
-def init_db():
-    try:
-        # Create all tables
-        Base.metadata.create_all(bind=engine)
-        print("Database tables created successfully!")
-    except Exception as e:
-        print(f"Error creating database tables: {str(e)}")
-=======
 def backup_users():
     """Backup users table data before dropping tables."""
     db = SessionLocal()
@@ -108,7 +89,6 @@
             
     except Exception as e:
         print(f"Error initializing database: {str(e)}")
->>>>>>> 6ab8916e
         raise
 
 def get_db():
